--- conflicted
+++ resolved
@@ -58,15 +58,5 @@
 ext.'gradle.release.useAutomaticVersion' = "true"
 
 release {
-<<<<<<< HEAD
-    // http://tellurianring.com/wiki/gradle/release
-    failOnCommitNeeded=false
-    failOnPublishNeeded=true
-    failOnUnversionedFiles=true
-    failOnUpdateNeeded=true
-    includeProjectNameInTag=true
-    requireBranch = null
-=======
     git.requireBranch = null
->>>>>>> 42d73d3e
 }